--- conflicted
+++ resolved
@@ -18,6 +18,8 @@
 
 ### Environment Variables
 
+- `VERSION`
+  - a version string for the service
 - `PORT`
   - the port for the webserver
 - `POLL_MS`
@@ -38,11 +40,6 @@
   - add fake extra latency in milliseconds to transaction history requests
 
 - ConfigMap `environment-config`:
-<<<<<<< HEAD
-  - `VERSION`
-    - a version string for the service
-=======
->>>>>>> c1d468f0
   - `LOCAL_ROUTING_NUM`
     - the routing number for our bank
   - `PUB_KEY_PATH`
