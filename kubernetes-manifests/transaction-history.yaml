# Copyright 2019 Google LLC
#
# Licensed under the Apache License, Version 2.0 (the "License");
# you may not use this file except in compliance with the License.
# You may obtain a copy of the License at
#
#      http://www.apache.org/licenses/LICENSE-2.0
#
# Unless required by applicable law or agreed to in writing, software
# distributed under the License is distributed on an "AS IS" BASIS,
# WITHOUT WARRANTIES OR CONDITIONS OF ANY KIND, either express or implied.
# See the License for the specific language governing permissions and
# limitations under the License.

apiVersion: apps/v1
kind: Deployment
metadata:
  name: transactionhistory
spec:
  selector:
    matchLabels:
      app: transactionhistory
  template:
    metadata:
      labels:
        app: transactionhistory
    spec:
      terminationGracePeriodSeconds: 5
      initContainers:
      - name: init-db-ready
        image:  redis:alpine
        command: ['/bin/sh', '-c']
        args:
          - for i in {1..100}; do sleep 1; if redis-cli -h ledger-db -p 6379 ping; then exit 0; fi; done; exit 1
      containers:
      - name: history
        image: transactionhistory
        volumeMounts:
        - name: publickey
          mountPath: "/root/.ssh"
          readOnly: true
        env:
        - name: LEDGER_ADDR
          value: "ledger-db"
        - name: LEDGER_PORT
          value: "6379"
        - name: LEDGER_STREAM
          value: "ledger"
        - name: PORT
          value: "8080"
        - name: LOCAL_ROUTING_NUM
          value: "123456789"
        - name: PUB_KEY_PATH
          value: "/root/.ssh/publickey"
<<<<<<< HEAD
=======
          # tell Java to obey container memory limits
>>>>>>> 53208683
        - name: JVM_OPTS
          value: "-XX:+UnlockExperimentalVMOptions -XX:+UseCGroupMemoryLimitForHeap"
        resources:
          requests:
            cpu: 200m
            memory: 256Mi
          limits:
            cpu: 300m
        readinessProbe:
          httpGet:
            path: /ready
            port: 8080
          initialDelaySeconds: 5
          periodSeconds: 5
        livenessProbe:
          httpGet:
            path: /healthy
            port: 8080
          initialDelaySeconds: 60
          periodSeconds: 5
      volumes:
      - name: publickey
        secret:
          secretName: jwt-key
          items:
          - key: jwtRS256.key.pub
            path: publickey
---
apiVersion: v1
kind: Service
metadata:
  name: transactionhistory
spec:
  type: ClusterIP
  selector:
    app: transactionhistory
  ports:
  - name: http
    port: 8080
    targetPort: 8080<|MERGE_RESOLUTION|>--- conflicted
+++ resolved
@@ -52,10 +52,7 @@
           value: "123456789"
         - name: PUB_KEY_PATH
           value: "/root/.ssh/publickey"
-<<<<<<< HEAD
-=======
           # tell Java to obey container memory limits
->>>>>>> 53208683
         - name: JVM_OPTS
           value: "-XX:+UnlockExperimentalVMOptions -XX:+UseCGroupMemoryLimitForHeap"
         resources:
